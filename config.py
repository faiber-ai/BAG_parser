import locale

version = 45
version_date = '4 october 2022'

locale.setlocale(locale.LC_ALL, 'nl_NL')

# Location of BAG zip file downloaded from kadaster. See readme.MD
file_bag = 'input/bag.zip'

# Location of gemeenten file downloaded from cbs.nl. See readme.MD
file_gemeenten = 'input/gemeenten.csv'

# output SQLite database with parsed BAG
file_db_sqlite = 'output/bag.sqlite'

# log file with progress, warnings and error messages. This info is also written to the console.
file_log = 'output/bag_importer.log'

# The parser creates an 'adressen' table merging the data of nummers, panden, verblijfsobjecten, ligplaatsen and
# standplaatsen tables into one single table
create_adressen_table = True

# If an adressen table is created some BAG tables are no longer needed and can be deleted:
# nummers, panden, verblijfsobjecten, ligplaatsen and standplaatsen. Set to False if you want to keep these tables.
# You can also delete these tables afterwards using the utils_sqlite_shrink.py script.
delete_no_longer_needed_bag_tables = True

# Public spaces with names longer than 24 characters also have a shortened name. Set to true to make short names the
# default if available.
# https://imbag.github.io/praktijkhandleiding/artikelen/hoe-wordt-de-verkorte-schrijfwijze-van-een-openbare-ruimte-bepaald
use_short_street_names = False

# Enable if you want to parse geometry data for woonplaatsen, panden, ligplaatsen and standplaatsen.
# Parsing with geometries increases the run time from 1 hour to 2.
# And the database size will increase from 1.7GB to 16GB or 9GB if no longer needed tables are deleted.
<<<<<<< HEAD
parse_geometries = False
=======
parse_geometries = True
>>>>>>> 740fd170

# Sometimes the BAG contains addresses without a valid public space id. Generally those are invalid addresses.
# They will be automatically deleted if the total number of invalid addresses is less than the number below.
# Set to 0 if you want warning messages and manually check and correct them yourself.
# If enabled importing the BAG will take 30 minutes more (1.5 hours).
delete_addresses_without_public_spaces_if_less_than = 10<|MERGE_RESOLUTION|>--- conflicted
+++ resolved
@@ -32,16 +32,12 @@
 use_short_street_names = False
 
 # Enable if you want to parse geometry data for woonplaatsen, panden, ligplaatsen and standplaatsen.
+# The data is stored in polygon geojson format in the geometry field.
 # Parsing with geometries increases the run time from 1 hour to 2.
 # And the database size will increase from 1.7GB to 16GB or 9GB if no longer needed tables are deleted.
-<<<<<<< HEAD
 parse_geometries = False
-=======
-parse_geometries = True
->>>>>>> 740fd170
 
 # Sometimes the BAG contains addresses without a valid public space id. Generally those are invalid addresses.
 # They will be automatically deleted if the total number of invalid addresses is less than the number below.
-# Set to 0 if you want warning messages and manually check and correct them yourself.
-# If enabled importing the BAG will take 30 minutes more (1.5 hours).
+# Set to 0 if you prefer warning messages and manually check and correct these entries yourself.
 delete_addresses_without_public_spaces_if_less_than = 10